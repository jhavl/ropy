#!/usr/bin/env python
"""
@author Jesse Haviland
"""

import ropy as rp
<<<<<<< HEAD
# from ropy.backend import xacro
# from ropy.backend import urdf

=======
from ropy.backend import xacro
# from ropy.backend import urdf
>>>>>>> 297895d3

import spatialmath as sm
import numpy as np
import time
import qpsolvers as qp

env = rp.backend.PyPlot()
env.launch('Panda Resolved-Rate Motion Control Example', limits=[-0.75, 0.75, -0.75, 0.75, 0, 1.5])

gPanda = rp.Panda()
gPanda.name = "Null"
gPanda.q = gPanda.qr

qPanda = rp.Panda()
qPanda.name = "Quad"
qPanda.q = gPanda.q

eTep = sm.SE3.Tx(-0.3) * sm.SE3.Ty(0.1) * sm.SE3.Tz(0.3)

gPanda.base = sm.SE3(0, 0.5, 0)
qPanda.base = sm.SE3(0, -0.5, 0)

gTep = gPanda.fkine() * eTep
qTep = qPanda.fkine() * eTep

# Gain term (lambda) for control minimisation
Y = 0.0005

# Quadratic component of objective function
Q = Y * np.eye(7)

arrived1 = False
arrived2 = False
env.add(gPanda)
env.add(qPanda)
env.add(gPanda.vellipse(centre='ee'))
env.add(qPanda.vellipse(centre='ee'))

dt = 0.01

while not arrived1 and not arrived2:

    start = time.time()
    v1, arrived1 = rp.p_servo(gPanda.fkine(), gTep, 1)
    v2, arrived2 = rp.p_servo(qPanda.fkine(), qTep, 1)

    null = np.linalg.pinv(gPanda.jacobe()) @ gPanda.jacobe() @  gPanda.jacobm()
    null2 = np.linalg.pinv(qPanda.jacobe()) @ qPanda.jacobe() @  qPanda.jacobm()

    gPanda.qd = np.linalg.pinv(gPanda.jacobe()) @ v1 + null.flatten()

    Aeq = qPanda.jacobe()
    beq = v2.reshape((6,))
    c = -qPanda.jacobm().reshape((7,))
    qPanda.qd = qp.solve_qp(Q, c, None, None, Aeq, beq) + null2.flatten()

    env.step(dt * 1000)
    stop = time.time()

    # if stop - start < dt:
    #     time.sleep(dt - (stop - start))

    print("gm: {0}".format(np.round(gPanda.manipulability(), 4)))
    print("qm: {0}".format(np.round(qPanda.manipulability(), 4)))
    print()

# Uncomment to stop the plot from closing
env.hold()




















###########################################

f = 'ropy/models/xarco/panda/robots/panda_arm_hand.urdf.xacro'
a = xacro.main(f)
print(a)

rob = rp.backend.URDF.loadstr(a, f)

<<<<<<< HEAD
# xacro.main('ropy/models/xarco/panda/panda_arm_hand.urdf.xacro')
=======
for link in rob.links:
    print(link.name)
    print(link.inertial.origin)
    
>>>>>>> 297895d3
<|MERGE_RESOLUTION|>--- conflicted
+++ resolved
@@ -4,14 +4,8 @@
 """
 
 import ropy as rp
-<<<<<<< HEAD
-# from ropy.backend import xacro
-# from ropy.backend import urdf
-
-=======
 from ropy.backend import xacro
 # from ropy.backend import urdf
->>>>>>> 297895d3
 
 import spatialmath as sm
 import numpy as np
@@ -108,11 +102,7 @@
 
 rob = rp.backend.URDF.loadstr(a, f)
 
-<<<<<<< HEAD
-# xacro.main('ropy/models/xarco/panda/panda_arm_hand.urdf.xacro')
-=======
 for link in rob.links:
     print(link.name)
     print(link.inertial.origin)
-    
->>>>>>> 297895d3
+    